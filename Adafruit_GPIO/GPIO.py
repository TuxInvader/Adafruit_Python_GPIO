# Copyright (c) 2014 Adafruit Industries
# Author: Tony DiCola
#
# Permission is hereby granted, free of charge, to any person obtaining a copy
# of this software and associated documentation files (the "Software"), to deal
# in the Software without restriction, including without limitation the rights
# to use, copy, modify, merge, publish, distribute, sublicense, and/or sell
# copies of the Software, and to permit persons to whom the Software is
# furnished to do so, subject to the following conditions:
#
# The above copyright notice and this permission notice shall be included in
# all copies or substantial portions of the Software.
#
# THE SOFTWARE IS PROVIDED "AS IS", WITHOUT WARRANTY OF ANY KIND, EXPRESS OR
# IMPLIED, INCLUDING BUT NOT LIMITED TO THE WARRANTIES OF MERCHANTABILITY,
# FITNESS FOR A PARTICULAR PURPOSE AND NONINFRINGEMENT. IN NO EVENT SHALL THE
# AUTHORS OR COPYRIGHT HOLDERS BE LIABLE FOR ANY CLAIM, DAMAGES OR OTHER
# LIABILITY, WHETHER IN AN ACTION OF CONTRACT, TORT OR OTHERWISE, ARISING FROM,
# OUT OF OR IN CONNECTION WITH THE SOFTWARE OR THE USE OR OTHER DEALINGS IN
# THE SOFTWARE.

import Adafruit_GPIO.Platform as Platform


OUT 	= 0
IN 		= 1
HIGH 	= True
LOW 	= False

RISING 		= 1
FALLING 	= 2
BOTH 		= 3

PUD_OFF  = 0
PUD_DOWN = 1
PUD_UP   = 2

class BaseGPIO(object):
<<<<<<< HEAD
    """Base class for implementing simple digital IO for a platform.
    Implementors are expected to subclass from this and provide an implementation
    of the setup, output, and input functions."""

    def setup(self, pin, mode):
        """Set the input or output mode for a specified pin.  Mode should be
        either OUT or IN."""
        raise NotImplementedError

    def output(self, pin, value):
        """Set the specified pin the provided high/low value.  Value should be
        either HIGH/LOW or a boolean (true = high)."""
        raise NotImplementedError

    def input(self, pin):
        """Read the specified pin and return HIGH/true if the pin is pulled high,
        or LOW/false if pulled low."""
        raise NotImplementedError

    def set_high(self, pin):
        """Set the specified pin HIGH."""
        self.output(pin, HIGH)

    def set_low(self, pin):
        """Set the specified pin LOW."""
        self.output(pin, LOW)

    def is_high(self, pin):
        """Return true if the specified pin is pulled high."""
        return self.input(pin) == HIGH

    def is_low(self, pin):
        """Return true if the specified pin is pulled low."""
        return self.input(pin) == LOW

    def output_pins(self, pins):
        """Set multiple pins high or low at once.  Pins should be a dict of pin
        name to pin value (HIGH/True for 1, LOW/False for 0).  All provided pins
        will be set to the given values.
        """
        # General implementation just loops through pins and writes them out
        # manually.  This is not optimized, but subclasses can choose to implement
        # a more optimal batch output implementation.  See the MCP230xx class for
        # example of optimized implementation.
        for pin, value in pins.iteritems():
            self.output(pin, value)

    def setup_pins(self, pins):
        """Setup multiple pins as inputs or outputs at once.  Pins should be a
        dict of pin name to pin type (IN or OUT).
        """
        # General implementation that can be improved by subclasses.
        for pin, value in pins.iteritems():
            self.setup(pin, value)
=======
	"""Base class for implementing simple digital IO for a platform.
	Implementors are expected to subclass from this and provide an implementation
	of the setup, output, and input functions."""

	def setup(self, pin, mode, pull_up_down=PUD_OFF):
		"""Set the input or output mode for a specified pin.  Mode should be
		either OUT or IN."""
		raise NotImplementedError

	def output(self, pin, value):
		"""Set the specified pin the provided high/low value.  Value should be
		either HIGH/LOW or a boolean (true = high)."""
		raise NotImplementedError

	def input(self, pin):
		"""Read the specified pin and return HIGH/true if the pin is pulled high,
		or LOW/false if pulled low."""
		raise NotImplementedError

	def set_high(self, pin):
		"""Set the specified pin HIGH."""
		self.output(pin, HIGH)

	def set_low(self, pin):
		"""Set the specified pin LOW."""
		self.output(pin, LOW)

	def is_high(self, pin):
		"""Return true if the specified pin is pulled high."""
		return self.input(pin) == HIGH

	def is_low(self, pin):
		"""Return true if the specified pin is pulled low."""
		return self.input(pin) == LOW

	def output_pins(self, pins):
		"""Set multiple pins high or low at once.  Pins should be a dict of pin
		name to pin value (HIGH/True for 1, LOW/False for 0).  All provided pins
		will be set to the given values.
		"""
		# General implementation just loops through pins and writes them out
		# manually.  This is not optimized, but subclasses can choose to implement
		# a more optimal batch output implementation.  See the MCP230xx class for
		# example of optimized implementation.
		for pin, value in pins.iteritems():
			self.output(pin, value)

	def setup_pins(self, pins):
		"""Setup multiple pins as inputs or outputs at once.  Pins should be a
		dict of pin name to pin type (IN or OUT).
		"""
		# General implementation that can be improved by subclasses.
		for pin, value in pins.iteritems():
			self.setup(pin, value)
>>>>>>> dd3dc0e2

	def add_event_detect(self, pin, edge):
		""" Enable edge detection events for a particular GPIO channel.  Pin should be type IN.  Edge must be RISING, FALLING or BOTH."""
		raise NotImplementedError
   
	def remove_event_detect(self, pin):
		""" Remove edge detection for a particular GPIO channel.  Pin should be type IN."""
		raise NotImplementedError
  
	def add_event_callback(self, pin, callback):
		""" Add a callback for an event already defined using add_event_detect().   Pin should be type IN."""
		raise NotImplementedError

	def event_detected(self, pin):
		""" Returns True if an edge has occured on a given GPIO.  You need to enable edge detection using add_event_detect() first.   Pin should be type IN."""
		raise NotImplementedError

	def wait_for_edge(self, pin, edge):
		""" Wait for an edge.   Pin should be type IN.  Edge must be RISING, FALLING or BOTH."""
		raise NotImplementedError

class RPiGPIOAdapter(BaseGPIO):
<<<<<<< HEAD
    """GPIO implementation for the Raspberry Pi using the RPi.GPIO library."""

    def __init__(self, rpi_gpio, mode=None):
        self.rpi_gpio = rpi_gpio
        # Suppress warnings about GPIO in use.
        rpi_gpio.setwarnings(False)
        if mode == rpi_gpio.BOARD or mode == rpi_gpio.BCM:
            rpi_gpio.setmode(mode)
        elif mode is not None:
            raise ValueError('Unexpected value for mode.  Must be BOARD or BCM.')
        else:
            # Default to BCM numbering if not told otherwise.
            rpi_gpio.setmode(rpi_gpio.BCM)

    def setup(self, pin, mode):
        """Set the input or output mode for a specified pin.  Mode should be
        either OUTPUT or INPUT.
        """
        self.rpi_gpio.setup(pin, self.rpi_gpio.IN if mode == IN else \
                                 self.rpi_gpio.OUT)

    def output(self, pin, value):
        """Set the specified pin the provided high/low value.  Value should be
        either HIGH/LOW or a boolean (true = high).
        """
        self.rpi_gpio.output(pin, value)

    def input(self, pin):
        """Read the specified pin and return HIGH/true if the pin is pulled high,
        or LOW/false if pulled low.
        """
        return self.rpi_gpio.input(pin)
=======
	"""GPIO implementation for the Raspberry Pi using the RPi.GPIO library."""

	def __init__(self, rpi_gpio, mode=None):
		self.rpi_gpio = rpi_gpio
		# Suppress warnings about GPIO in use.
		rpi_gpio.setwarnings(False)
		if mode == rpi_gpio.BOARD or mode == rpi_gpio.BCM:
			rpi_gpio.setmode(mode)
		elif mode is not None:
			raise ValueError('Unexpected value for mode.  Must be BOARD or BCM.')
		else:
			# Default to BCM numbering if not told otherwise.
			rpi_gpio.setmode(rpi_gpio.BCM)

	def setup(self, pin, mode, pull_up_down=PUD_OFF):):
		"""Set the input or output mode for a specified pin.  Mode should be
		either OUTPUT or INPUT.
		"""
		self.rpi_gpio.setup(pin, self.rpi_gpio.IN if mode == IN else \
								 self.rpi_gpio.OUT, pull_up_down=pull_up_down)

	def output(self, pin, value):
		"""Set the specified pin the provided high/low value.  Value should be
		either HIGH/LOW or a boolean (true = high).
		"""
		self.rpi_gpio.output(pin, value)

	def input(self, pin):
		"""Read the specified pin and return HIGH/true if the pin is pulled high,
		or LOW/false if pulled low.
		"""
		return self.rpi_gpio.input(pin)
>>>>>>> dd3dc0e2

	def add_event_detect(self, pin, edge, callback=None, bouncetime=-1):
		""" Enable edge detection events for a particular GPIO channel.  Pin should be type IN.  Edge must be RISING, FALLING or BOTH.  Callback is a function for the event.  Bouncetime is switch bounce timeout in ms for callback"""
		kwargs = {}
		if callback:
			kwargs['callback']=callback
		if bouncetime > 0:
			kwargs['bouncetime']=bouncetime
		self.rpi_gpio.add_event_detect(pin, edge, **kwargs)

	def remove_event_detect(self, pin):
		""" Remove edge detection for a particular GPIO channel.  Pin should be type IN."""
		self.rpi_gpio.remove_event_detect(pin)

	def add_event_callback(self, pin, callback):
		""" Add a callback for an event already defined using add_event_detect().   Pin should be type IN."""
		self.rpi_gpio.add_event_callback(pin, callback)

	def event_detected(self, pin):
		""" Returns True if an edge has occured on a given GPIO.  You need to enable edge detection using add_event_detect() first.   Pin should be type IN."""
		return self.rpi_gpio.event_detected(pin, callback)

	def wait_for_edge(self, pin, edge):
		""" Wait for an edge.   Pin should be type IN.  Edge must be RISING, FALLING or BOTH."""
		self.rpi_gpio.wait_for_edge(pin, edge)

class AdafruitBBIOAdapter(BaseGPIO):
    """GPIO implementation for the Beaglebone Black using the Adafruit_BBIO
    library.
    """

    def __init__(self, bbio_gpio):
        self.bbio_gpio = bbio_gpio

<<<<<<< HEAD
    def setup(self, pin, mode):
        """Set the input or output mode for a specified pin.  Mode should be
        either OUTPUT or INPUT.
        """
        self.bbio_gpio.setup(pin, self.bbio_gpio.IN if mode == IN else \
                                  self.bbio_gpio.OUT)
=======
	def setup(self, pin, mode, pull_up_down=PUD_OFF):
		"""Set the input or output mode for a specified pin.  Mode should be
		either OUTPUT or INPUT.
		"""
		self.bbio_gpio.setup(pin, self.bbio_gpio.IN if mode == IN else \
								  self.bbio_gpio.OUT, pull_up_down=pull_up_down)
>>>>>>> dd3dc0e2

    def output(self, pin, value):
        """Set the specified pin the provided high/low value.  Value should be
        either HIGH/LOW or a boolean (true = high).
        """
        self.bbio_gpio.output(pin, value)

    def input(self, pin):
        """Read the specified pin and return HIGH/true if the pin is pulled high,
        or LOW/false if pulled low.
        """
        return self.bbio_gpio.input(pin)

	def add_event_detect(self, pin, edge, callback=None, bouncetime=-1):
		""" Enable edge detection events for a particular GPIO channel.  Pin should be type IN.  Edge must be RISING, FALLING or BOTH.  Callback is a function for the event.  Bouncetime is switch bounce timeout in ms for callback"""
		kwargs = {}
		if callback:
			kwargs['callback']=callback
		if bouncetime > 0:
			kwargs['bouncetime']=bouncetime
		self.bbio_gpio.add_event_detect(pin, edge, **kwargs)

	def remove_event_detect(self, pin):
		""" Remove edge detection for a particular GPIO channel.  Pin should be type IN."""
		self.bbio_gpio.remove_event_detect(pin)

	def add_event_callback(self, pin, callback, bouncetime=-1):
		""" Add a callback for an event already defined using add_event_detect().   Pin should be type IN.  Bouncetime is switch bounce timeout in ms for callback"""
		kwargs = {}
		if bouncetime > 0:
			kwargs['bouncetime']=bouncetime
		self.bbio_gpio.add_event_callback(pin, callback, **kwargs)

	def event_detected(self, pin):
		""" Returns True if an edge has occured on a given GPIO.  You need to enable edge detection using add_event_detect() first.   Pin should be type IN."""
		return self.bbio_gpio.event_detected(pin, callback)

	def wait_for_edge(self, pin, edge):
		""" Wait for an edge.   Pin should be type IN.  Edge must be RISING, FALLING or BOTH."""
		self.bbio_gpio.wait_for_edge(pin, edge)

def get_platform_gpio(**keywords):
    """Attempt to return a GPIO instance for the platform which the code is being
    executed on.  Currently supports only the Raspberry Pi using the RPi.GPIO
    library and Beaglebone Black using the Adafruit_BBIO library.  Will throw an
    exception if a GPIO instance can't be created for the current platform.  The
    returned GPIO object is an instance of BaseGPIO.
    """
    plat = Platform.platform_detect()
    if plat == Platform.RASPBERRY_PI:
        import RPi.GPIO
        return RPiGPIOAdapter(RPi.GPIO, **keywords)
    elif plat == Platform.BEAGLEBONE_BLACK:
        import Adafruit_BBIO.GPIO
        return AdafruitBBIOAdapter(Adafruit_BBIO.GPIO, **keywords)
    elif plat == Platform.UNKNOWN:
        raise RuntimeError('Could not determine platform.')<|MERGE_RESOLUTION|>--- conflicted
+++ resolved
@@ -22,26 +22,25 @@
 import Adafruit_GPIO.Platform as Platform
 
 
-OUT 	= 0
-IN 		= 1
-HIGH 	= True
-LOW 	= False
-
-RISING 		= 1
-FALLING 	= 2
-BOTH 		= 3
+OUT     = 0
+IN      = 1
+HIGH    = True
+LOW     = False
+
+RISING      = 1
+FALLING     = 2
+BOTH        = 3
 
 PUD_OFF  = 0
 PUD_DOWN = 1
 PUD_UP   = 2
 
 class BaseGPIO(object):
-<<<<<<< HEAD
     """Base class for implementing simple digital IO for a platform.
     Implementors are expected to subclass from this and provide an implementation
     of the setup, output, and input functions."""
 
-    def setup(self, pin, mode):
+    def setup(self, pin, mode, pull_up_down=PUD_OFF):
         """Set the input or output mode for a specified pin.  Mode should be
         either OUT or IN."""
         raise NotImplementedError
@@ -91,91 +90,45 @@
         # General implementation that can be improved by subclasses.
         for pin, value in pins.iteritems():
             self.setup(pin, value)
-=======
-	"""Base class for implementing simple digital IO for a platform.
-	Implementors are expected to subclass from this and provide an implementation
-	of the setup, output, and input functions."""
-
-	def setup(self, pin, mode, pull_up_down=PUD_OFF):
-		"""Set the input or output mode for a specified pin.  Mode should be
-		either OUT or IN."""
-		raise NotImplementedError
-
-	def output(self, pin, value):
-		"""Set the specified pin the provided high/low value.  Value should be
-		either HIGH/LOW or a boolean (true = high)."""
-		raise NotImplementedError
-
-	def input(self, pin):
-		"""Read the specified pin and return HIGH/true if the pin is pulled high,
-		or LOW/false if pulled low."""
-		raise NotImplementedError
-
-	def set_high(self, pin):
-		"""Set the specified pin HIGH."""
-		self.output(pin, HIGH)
-
-	def set_low(self, pin):
-		"""Set the specified pin LOW."""
-		self.output(pin, LOW)
-
-	def is_high(self, pin):
-		"""Return true if the specified pin is pulled high."""
-		return self.input(pin) == HIGH
-
-	def is_low(self, pin):
-		"""Return true if the specified pin is pulled low."""
-		return self.input(pin) == LOW
-
-	def output_pins(self, pins):
-		"""Set multiple pins high or low at once.  Pins should be a dict of pin
-		name to pin value (HIGH/True for 1, LOW/False for 0).  All provided pins
-		will be set to the given values.
-		"""
-		# General implementation just loops through pins and writes them out
-		# manually.  This is not optimized, but subclasses can choose to implement
-		# a more optimal batch output implementation.  See the MCP230xx class for
-		# example of optimized implementation.
-		for pin, value in pins.iteritems():
-			self.output(pin, value)
-
-	def setup_pins(self, pins):
-		"""Setup multiple pins as inputs or outputs at once.  Pins should be a
-		dict of pin name to pin type (IN or OUT).
-		"""
-		# General implementation that can be improved by subclasses.
-		for pin, value in pins.iteritems():
-			self.setup(pin, value)
->>>>>>> dd3dc0e2
-
-	def add_event_detect(self, pin, edge):
-		""" Enable edge detection events for a particular GPIO channel.  Pin should be type IN.  Edge must be RISING, FALLING or BOTH."""
-		raise NotImplementedError
+
+    def add_event_detect(self, pin, edge):
+        """Enable edge detection events for a particular GPIO channel.  Pin 
+        should be type IN.  Edge must be RISING, FALLING or BOTH.
+        """
+        raise NotImplementedError
    
-	def remove_event_detect(self, pin):
-		""" Remove edge detection for a particular GPIO channel.  Pin should be type IN."""
-		raise NotImplementedError
+    def remove_event_detect(self, pin):
+        """Remove edge detection for a particular GPIO channel.  Pin should be
+        type IN.
+        """
+        raise NotImplementedError
   
-	def add_event_callback(self, pin, callback):
-		""" Add a callback for an event already defined using add_event_detect().   Pin should be type IN."""
-		raise NotImplementedError
-
-	def event_detected(self, pin):
-		""" Returns True if an edge has occured on a given GPIO.  You need to enable edge detection using add_event_detect() first.   Pin should be type IN."""
-		raise NotImplementedError
-
-	def wait_for_edge(self, pin, edge):
-		""" Wait for an edge.   Pin should be type IN.  Edge must be RISING, FALLING or BOTH."""
-		raise NotImplementedError
+    def add_event_callback(self, pin, callback):
+        """Add a callback for an event already defined using add_event_detect().
+        Pin should be type IN.
+        """
+        raise NotImplementedError
+
+    def event_detected(self, pin):
+        """Returns True if an edge has occured on a given GPIO.  You need to 
+        enable edge detection using add_event_detect() first.   Pin should be 
+        type IN.
+        """
+        raise NotImplementedError
+
+    def wait_for_edge(self, pin, edge):
+        """Wait for an edge.   Pin should be type IN.  Edge must be RISING, 
+        FALLING or BOTH."""
+        raise NotImplementedError
 
 class RPiGPIOAdapter(BaseGPIO):
-<<<<<<< HEAD
     """GPIO implementation for the Raspberry Pi using the RPi.GPIO library."""
 
     def __init__(self, rpi_gpio, mode=None):
         self.rpi_gpio = rpi_gpio
         # Suppress warnings about GPIO in use.
         rpi_gpio.setwarnings(False)
+        # Setup board pin mode.
         if mode == rpi_gpio.BOARD or mode == rpi_gpio.BCM:
             rpi_gpio.setmode(mode)
         elif mode is not None:
@@ -183,13 +136,19 @@
         else:
             # Default to BCM numbering if not told otherwise.
             rpi_gpio.setmode(rpi_gpio.BCM)
-
-    def setup(self, pin, mode):
+        # Define mapping of Adafruit GPIO library constants to RPi.GPIO constants.
+        self._dir_mapping = { OUT:      rpi_gpio.OUT,
+                              IN:       rpi_gpio.IN }
+        self._pud_mapping = { PUD_OFF:  rpi_gpio.PUD_OFF,
+                              PUD_DOWN: rpi_gpio.PUD_DOWN,
+                              PUD_UP:   rpi_gpio.PUD_UP }
+
+    def setup(self, pin, mode, pull_up_down=PUD_OFF):
         """Set the input or output mode for a specified pin.  Mode should be
         either OUTPUT or INPUT.
         """
-        self.rpi_gpio.setup(pin, self.rpi_gpio.IN if mode == IN else \
-                                 self.rpi_gpio.OUT)
+        self.rpi_gpio.setup(pin, self._dir_mapping[mode],
+                            pull_up_down=self._pud_mapping[pull_up_down])
 
     def output(self, pin, value):
         """Set the specified pin the provided high/low value.  Value should be
@@ -202,65 +161,44 @@
         or LOW/false if pulled low.
         """
         return self.rpi_gpio.input(pin)
-=======
-	"""GPIO implementation for the Raspberry Pi using the RPi.GPIO library."""
-
-	def __init__(self, rpi_gpio, mode=None):
-		self.rpi_gpio = rpi_gpio
-		# Suppress warnings about GPIO in use.
-		rpi_gpio.setwarnings(False)
-		if mode == rpi_gpio.BOARD or mode == rpi_gpio.BCM:
-			rpi_gpio.setmode(mode)
-		elif mode is not None:
-			raise ValueError('Unexpected value for mode.  Must be BOARD or BCM.')
-		else:
-			# Default to BCM numbering if not told otherwise.
-			rpi_gpio.setmode(rpi_gpio.BCM)
-
-	def setup(self, pin, mode, pull_up_down=PUD_OFF):):
-		"""Set the input or output mode for a specified pin.  Mode should be
-		either OUTPUT or INPUT.
-		"""
-		self.rpi_gpio.setup(pin, self.rpi_gpio.IN if mode == IN else \
-								 self.rpi_gpio.OUT, pull_up_down=pull_up_down)
-
-	def output(self, pin, value):
-		"""Set the specified pin the provided high/low value.  Value should be
-		either HIGH/LOW or a boolean (true = high).
-		"""
-		self.rpi_gpio.output(pin, value)
-
-	def input(self, pin):
-		"""Read the specified pin and return HIGH/true if the pin is pulled high,
-		or LOW/false if pulled low.
-		"""
-		return self.rpi_gpio.input(pin)
->>>>>>> dd3dc0e2
-
-	def add_event_detect(self, pin, edge, callback=None, bouncetime=-1):
-		""" Enable edge detection events for a particular GPIO channel.  Pin should be type IN.  Edge must be RISING, FALLING or BOTH.  Callback is a function for the event.  Bouncetime is switch bounce timeout in ms for callback"""
-		kwargs = {}
-		if callback:
-			kwargs['callback']=callback
-		if bouncetime > 0:
-			kwargs['bouncetime']=bouncetime
-		self.rpi_gpio.add_event_detect(pin, edge, **kwargs)
-
-	def remove_event_detect(self, pin):
-		""" Remove edge detection for a particular GPIO channel.  Pin should be type IN."""
-		self.rpi_gpio.remove_event_detect(pin)
-
-	def add_event_callback(self, pin, callback):
-		""" Add a callback for an event already defined using add_event_detect().   Pin should be type IN."""
-		self.rpi_gpio.add_event_callback(pin, callback)
-
-	def event_detected(self, pin):
-		""" Returns True if an edge has occured on a given GPIO.  You need to enable edge detection using add_event_detect() first.   Pin should be type IN."""
-		return self.rpi_gpio.event_detected(pin, callback)
-
-	def wait_for_edge(self, pin, edge):
-		""" Wait for an edge.   Pin should be type IN.  Edge must be RISING, FALLING or BOTH."""
-		self.rpi_gpio.wait_for_edge(pin, edge)
+
+    def add_event_detect(self, pin, edge, callback=None, bouncetime=-1):
+        """Enable edge detection events for a particular GPIO channel.  Pin 
+        should be type IN.  Edge must be RISING, FALLING or BOTH.  Callback is a
+        function for the event.  Bouncetime is switch bounce timeout in ms for
+        callback
+        """
+        kwargs = {}
+        if callback:
+            kwargs['callback']=callback
+        if bouncetime > 0:
+            kwargs['bouncetime']=bouncetime
+        self.rpi_gpio.add_event_detect(pin, edge, **kwargs)
+
+    def remove_event_detect(self, pin):
+        """Remove edge detection for a particular GPIO channel.  Pin should be
+        type IN.
+        """
+        self.rpi_gpio.remove_event_detect(pin)
+
+    def add_event_callback(self, pin, callback):
+        """Add a callback for an event already defined using add_event_detect().
+        Pin should be type IN.
+        """
+        self.rpi_gpio.add_event_callback(pin, callback)
+
+    def event_detected(self, pin):
+        """Returns True if an edge has occured on a given GPIO.  You need to 
+        enable edge detection using add_event_detect() first.   Pin should be
+        type IN.
+        """
+        return self.rpi_gpio.event_detected(pin, callback)
+
+    def wait_for_edge(self, pin, edge):
+        """Wait for an edge.   Pin should be type IN.  Edge must be RISING,
+        FALLING or BOTH.
+        """
+        self.rpi_gpio.wait_for_edge(pin, edge)
 
 class AdafruitBBIOAdapter(BaseGPIO):
     """GPIO implementation for the Beaglebone Black using the Adafruit_BBIO
@@ -269,22 +207,19 @@
 
     def __init__(self, bbio_gpio):
         self.bbio_gpio = bbio_gpio
-
-<<<<<<< HEAD
-    def setup(self, pin, mode):
+        # Define mapping of Adafruit GPIO library constants to RPi.GPIO constants.
+        self._dir_mapping = { OUT:      bbio_gpio.OUT,
+                              IN:       bbio_gpio.IN }
+        self._pud_mapping = { PUD_OFF:  bbio_gpio.PUD_OFF,
+                              PUD_DOWN: bbio_gpio.PUD_DOWN,
+                              PUD_UP:   bbio_gpio.PUD_UP }
+
+    def setup(self, pin, mode, pull_up_down=PUD_OFF):
         """Set the input or output mode for a specified pin.  Mode should be
         either OUTPUT or INPUT.
         """
-        self.bbio_gpio.setup(pin, self.bbio_gpio.IN if mode == IN else \
-                                  self.bbio_gpio.OUT)
-=======
-	def setup(self, pin, mode, pull_up_down=PUD_OFF):
-		"""Set the input or output mode for a specified pin.  Mode should be
-		either OUTPUT or INPUT.
-		"""
-		self.bbio_gpio.setup(pin, self.bbio_gpio.IN if mode == IN else \
-								  self.bbio_gpio.OUT, pull_up_down=pull_up_down)
->>>>>>> dd3dc0e2
+        self.bbio_gpio.setup(pin, self._dir_mapping[mode],
+                             pull_up_down=self._pud_mapping[pull_up_down])
 
     def output(self, pin, value):
         """Set the specified pin the provided high/low value.  Value should be
@@ -298,33 +233,47 @@
         """
         return self.bbio_gpio.input(pin)
 
-	def add_event_detect(self, pin, edge, callback=None, bouncetime=-1):
-		""" Enable edge detection events for a particular GPIO channel.  Pin should be type IN.  Edge must be RISING, FALLING or BOTH.  Callback is a function for the event.  Bouncetime is switch bounce timeout in ms for callback"""
-		kwargs = {}
-		if callback:
-			kwargs['callback']=callback
-		if bouncetime > 0:
-			kwargs['bouncetime']=bouncetime
-		self.bbio_gpio.add_event_detect(pin, edge, **kwargs)
-
-	def remove_event_detect(self, pin):
-		""" Remove edge detection for a particular GPIO channel.  Pin should be type IN."""
-		self.bbio_gpio.remove_event_detect(pin)
-
-	def add_event_callback(self, pin, callback, bouncetime=-1):
-		""" Add a callback for an event already defined using add_event_detect().   Pin should be type IN.  Bouncetime is switch bounce timeout in ms for callback"""
-		kwargs = {}
-		if bouncetime > 0:
-			kwargs['bouncetime']=bouncetime
-		self.bbio_gpio.add_event_callback(pin, callback, **kwargs)
-
-	def event_detected(self, pin):
-		""" Returns True if an edge has occured on a given GPIO.  You need to enable edge detection using add_event_detect() first.   Pin should be type IN."""
-		return self.bbio_gpio.event_detected(pin, callback)
-
-	def wait_for_edge(self, pin, edge):
-		""" Wait for an edge.   Pin should be type IN.  Edge must be RISING, FALLING or BOTH."""
-		self.bbio_gpio.wait_for_edge(pin, edge)
+    def add_event_detect(self, pin, edge, callback=None, bouncetime=-1):
+        """Enable edge detection events for a particular GPIO channel.  Pin 
+        should be type IN.  Edge must be RISING, FALLING or BOTH.  Callback is a
+        function for the event.  Bouncetime is switch bounce timeout in ms for 
+        callback
+        """
+        kwargs = {}
+        if callback:
+            kwargs['callback']=callback
+        if bouncetime > 0:
+            kwargs['bouncetime']=bouncetime
+        self.bbio_gpio.add_event_detect(pin, edge, **kwargs)
+
+    def remove_event_detect(self, pin):
+        """Remove edge detection for a particular GPIO channel.  Pin should be
+        type IN.
+        """
+        self.bbio_gpio.remove_event_detect(pin)
+
+    def add_event_callback(self, pin, callback, bouncetime=-1):
+        """Add a callback for an event already defined using add_event_detect().
+        Pin should be type IN.  Bouncetime is switch bounce timeout in ms for 
+        callback
+        """
+        kwargs = {}
+        if bouncetime > 0:
+            kwargs['bouncetime']=bouncetime
+        self.bbio_gpio.add_event_callback(pin, callback, **kwargs)
+
+    def event_detected(self, pin):
+        """Returns True if an edge has occured on a given GPIO.  You need to 
+        enable edge detection using add_event_detect() first.   Pin should be 
+        type IN.
+        """
+        return self.bbio_gpio.event_detected(pin, callback)
+
+    def wait_for_edge(self, pin, edge):
+        """Wait for an edge.   Pin should be type IN.  Edge must be RISING, 
+        FALLING or BOTH.
+        """
+        self.bbio_gpio.wait_for_edge(pin, edge)
 
 def get_platform_gpio(**keywords):
     """Attempt to return a GPIO instance for the platform which the code is being
